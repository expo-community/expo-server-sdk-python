# Changelog

## [Unreleased]

<<<<<<< HEAD
## 1.1 - 2021-03-14
- Changed requests library to use Sessions
- Used chunks for checking push receipts as per expo docs

## 1.0.3 - 2020-03-08
=======
## 1.0.3 - 2021-03-08
>>>>>>> 5b386bad
- Fixed typo in previous release causing crash sending push tickets

## 1.0.2 - 2021-03-07
- Renamed variables / classes to confirm with the expo documentation
- This version will require code modifications (renaming of some classes)

## 1.0.1 - 2021-02-15
- Add support for push receipt InvalidCredentials error

## 1.0.0 - 2020-11-17
- Add chunking to multiple publishing
- Configurable timeout
- PushResponse returns message ID
- Implemenet push/getReceipts

## 0.3.0 - 2019-08-22
## 0.3.1 - 2019-08-22

## [0.2.0] - 2018-07-13
### Added
- Support for `channel_id` (https://github.com/expo/exponent-server-sdk-python/pull/14 thanks @raphaelrk)<|MERGE_RESOLUTION|>--- conflicted
+++ resolved
@@ -2,15 +2,11 @@
 
 ## [Unreleased]
 
-<<<<<<< HEAD
 ## 1.1 - 2021-03-14
 - Changed requests library to use Sessions
 - Used chunks for checking push receipts as per expo docs
 
-## 1.0.3 - 2020-03-08
-=======
 ## 1.0.3 - 2021-03-08
->>>>>>> 5b386bad
 - Fixed typo in previous release causing crash sending push tickets
 
 ## 1.0.2 - 2021-03-07
